--- conflicted
+++ resolved
@@ -6,12 +6,8 @@
 
 - [ ] High DPI for Direct2D (GDI will blur)
 - [ ] Window Icon
-<<<<<<< HEAD
 - [x] Use another way to create focus rectangle bitmap mask for Direct2D
-=======
-- [ ] Use another way to create focus rectangle bitmap mask for Direct2D
 - [ ] Fix combo dropdown hidden in topmost window
->>>>>>> 6bfeafbd
 - [ ] **Update Release**
 - [ ] New default control templates with animation, written in XML generated C++ code.
 - [ ] A window can be called to update all its controls' and components' template
